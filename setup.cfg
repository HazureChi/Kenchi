--- conflicted
+++ resolved
@@ -1,6 +1,6 @@
 [flake8]
 ignore = E221, E241, E251, E402
-<<<<<<< HEAD
+max-complexity = 10
 max-line-length = 79
 
 [metadata]
@@ -26,8 +26,4 @@
   nose>=1.3.7
 
 [options.packages.find]
-exclude = tests
-=======
-max-complexity = 10
-max-line-length = 79
->>>>>>> 7fb8738e
+exclude = tests